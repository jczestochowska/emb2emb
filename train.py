--- conflicted
+++ resolved
@@ -273,18 +273,11 @@
     print('\ntogrep : {0}\n'.format(sys.argv[1:]))
     print(params)
 
-<<<<<<< HEAD
-    # outputmodelname = params.outputmodelname.split(".")
-    # outputmodelname = outputmodelname[0] + timestamp.split(".")[0] + "." + outputmodelname[1]
-    # if params.emb2emb_additive_noise:
-    #     outputmodelname = outputmodelname[0] + timestamp.split(".")[0] + "_with_noise_" + "." + outputmodelname[1]
-=======
     outputmodelname = params.outputmodelname
     if params.emb2emb_additive_noise:
         outputmodelname = outputmodelname[0] + timestamp.split(".")[0] + "_with_noise_" + "." + outputmodelname[1]
 
     outputmodelname = outputmodelname[0] + timestamp.split(".")[0] + "." + outputmodelname[1]
->>>>>>> 7d881814
     # save mapping model path for later use
     outputmodelname = params.outputmodelname
     params.emb2emb_outputmodelname = params.outputmodelname
