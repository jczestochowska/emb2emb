import csv
import os
from random import randint
from os.path import join
from sari.SARI import SARIsent
import torch
from rouge import Rouge
from nltk.translate.bleu_score import corpus_bleu, SmoothingFunction
from transformers import AutoTokenizer, AutoModelForSequenceClassification
import numpy as np
import pandas as pd


def read_all(path):
    with open(path, 'r') as f:
        all_examples = f.readlines()
        all_examples = [t.strip() for t in all_examples]
    return all_examples


def read_file(path, params):
    all_examples = read_all(path)

    num_examples = int(params.data_fraction * len(all_examples))
    all_examples = all_examples[:num_examples]
    return all_examples


def get_data(params):
    if "wiki" in params.dataset_path:
        params.run_id = randint(0, 999999999)

        # load the binary classifier
        if params.binary_classifier_path == "no_eval":
            params.binary_classifier = -1  # do not eval binary accuracy
        elif params.binary_classifier_path is not None:
            params.binary_tokenizer = AutoTokenizer.from_pretrained(
                params.binary_classifier_path)
            params.binary_classifier = AutoModelForSequenceClassification.from_pretrained(
                params.binary_classifier_path)
        else:
            params.binary_classifier = None
        params.current_epoch = 0
        return _get_data_pairs(params), evaluate_wiki
    elif "yelp" in params.dataset_path:
        params.run_id = randint(0, 999999999)

        # load the binary classifier
        if params.binary_classifier_path:
            params.binary_tokenizer = AutoTokenizer.from_pretrained(
                params.binary_classifier_path)
            params.binary_classifier = AutoModelForSequenceClassification.from_pretrained(
                params.binary_classifier_path)
        else:
            params.binary_classifier = None
        params.current_epoch = 0
        return _get_data_pairs(params), evaluate_yelp
    elif 'gigaword' in params.dataset_path:
        params.run_id = randint(0, 999999999)
        # load the perplexity regressor
        if params.perplexity_regressor_path == "no_eval":
            params.perplexity_regressor_path = -1
        params.current_epoch = 0
        return _get_data_pairs(params), evaluate_gigaword
    else:
        raise ValueError("Don't know dataset " + str(params.dataset_path))


def evaluate_yelp(model, mode="valid", params=None, predictions=None):

    # compute bleu with input
    if mode == "valid":
        data = "data/yelp/s1.dev" if not params.invert_style else "data/yelp/s2.dev"
    elif mode == "test":
        data = "data/yelp/s1.test" if not params.invert_style else "data/yelp/s2.test"

    inputs = data
    ref = data

    inputs = read_file(inputs, params)
    ref = read_file(ref, params)
    ref = [[r] for r in ref]
    self_bleu, predictions = evaluate_bleu(model, inputs, ref, params.batch_size,
                                           0 if not params.print_outputs else params.max_prints,
                                           return_predictions=True, predictions=predictions)
    b_acc = eval_binary_accuracy(model, predictions, mode, params)

    _save_to_csv(params, self_bleu=self_bleu, b_acc=b_acc)
    params.current_epoch = params.current_epoch + 1

    return self_bleu + b_acc, self_bleu, b_acc


def _save_to_csv(params, b_acc=None, sari=None, bleu=None, self_bleu=None):
    write_to_csv({"run_id": params.run_id,
                  "epoch": params.current_epoch,
                  "bleu": bleu,
                  "sari": sari,
                  "self-bleu": self_bleu,
                  "b-acc": b_acc},
                 params)


def write_to_csv(score, opt, escaped_keys=["binary_classifier", "binary_tokenizer", "latent_binary_classifier"]):
    """
    Writes the scores and configuration to csv file.
    """
    f = open(opt.output_file, 'a')
    if os.stat(opt.output_file).st_size == 0:
        for i, (key, _) in enumerate(opt.__dict__.items()):
            f.write(key + ";")
        for i, (key, _) in enumerate(score.items()):
            if i < len(score.items()) - 1:
                f.write(key + ";")
            else:
                f.write(key)
        f.write('\n')
        f.flush()
    f.close()

    f = open(opt.output_file, 'r')
    reader = csv.reader(f, delimiter=";")
    column_names = next(reader)
    f.close()

    def clean_str(s):
        return s.replace("\n", "")

    f = open(opt.output_file, 'a')
    for i, key in enumerate(column_names):
        if i < len(column_names) - 1:
            if key in opt.__dict__:
                if key in escaped_keys:
                    val_str = ""
                else:
                    val_str = str(opt.__dict__[key])
                    val_str = clean_str(val_str)
                f.write(val_str + ";")
            else:
                f.write(str(score[key]) + ";")
        else:
            if key in opt.__dict__:
                val_str = str(opt.__dict__[key])
                f.write(clean_str(val_str))
            else:
                f.write(str(score[key]))
    f.write('\n')
    f.flush()
    f.close()


def eval_binary_accuracy(model, predictions, mode="valid", params=None):
    target = 0 if params.invert_style else 1
    if params.binary_classifier is not None:

        if params.binary_classifier == -1:
            return 0.

        total_count = len(predictions)
        tokenizer = params.binary_tokenizer
        model = params.binary_classifier
        model.eval()
        correct = 0.
        for stidx in range(0, len(predictions), params.batch_size):
            # prepare batch
            predictions_batch = predictions[stidx:(stidx + params.batch_size)]

            predictions_batch = tokenizer.batch_encode_plus(
                predictions_batch, return_tensors="pt", pad_to_max_length=True)
            # returns logits, hidden_states
            predictions_batch = model(**predictions_batch)
            predictions_batch = predictions_batch[0]  # get logits

            predictions_batch = torch.softmax(predictions_batch, dim=1)
            predictions_batch = predictions_batch[:, target]
            b_acc = (predictions_batch > 0.5).sum()

            correct = correct + b_acc.item()

        return correct / float(total_count)
    else:

        model.eval()
        binary_classifier = model.loss_fn.classifier

        batch_size = params.batch_size
        target = 0  # we want to generate from the "fake distribution" labeled "0"
        correct = 0
        for stidx in range(0, len(predictions), batch_size):
            # prepare batch
            Sx_batch = predictions[stidx:stidx + batch_size]
            # model forward
            clf_predictions = model.compute_emb2emb(Sx_batch)[0]
            clf_predictions = torch.sigmoid(binary_classifier(clf_predictions))

            if target == 1:
                b_acc = (clf_predictions > 0.5).sum()
            elif target == 0:
                b_acc = (clf_predictions < 0.5).sum()
            correct = correct + b_acc.item()

        return correct / float(len(predictions))


def bleu_tokenize(s):
    return s.split()


def evaluate_bleu(model, input_sentences, reference_sentences, batch_size, max_prints, return_predictions=False,
                  predictions=None):
    model.eval()

    if predictions is None:
        pred_outputs = _get_predictions(
            model, input_sentences, reference_sentences, batch_size, max_prints)
    else:
        pred_outputs = predictions

    # corpus_bleu(list_of_references, hypotheses) # list_of_refereces : list
    # of list of list of str, hypotheses list of list of str
    list_of_references = []
    for refs in reference_sentences:
        new_refs = []
        for r in refs:
            new_refs.append(bleu_tokenize(r))
        list_of_references.append(new_refs)

    pred_outputs_bleu = [bleu_tokenize(h) for h in pred_outputs]
    score = corpus_bleu(list_of_references, pred_outputs_bleu,
                        smoothing_function=SmoothingFunction().method1)
    if return_predictions:
        return score, pred_outputs
    else:
        return score


def _get_predictions(model, input_sentences, reference_sentences, batch_size, max_prints):
    model.eval()

    pred_outputs = []
    for i, stidx in enumerate(range(0, len(input_sentences), batch_size)):
        if i % 10 == 0:
            print("Eval progress:", float(stidx) / len(input_sentences))

        # prepare batch
        Sx_batch = input_sentences[stidx:stidx + batch_size]
        Sy_batch = reference_sentences[stidx:stidx + batch_size][0]
        # model forward
        with torch.no_grad():
            pred_outputs.extend(model(Sx_batch, Sy_batch))

    for i in range(min(len(input_sentences), max_prints)):
        pretty_print_prediction(
            input_sentences[i], reference_sentences[i][0], pred_outputs[i])

    return pred_outputs


def evaluate_gigaword(model, dataset, params=None):
    inputs = dataset['Sx']
    refs = dataset['Sy']

    model.eval()

    pred_outputs = ['' for _ in range(len(inputs))]
    rouges = []
    for i, stidx in enumerate(range(0, len(inputs), params.batch_size)):
        if i % 10 == 0:
            print("Eval progress:", float(stidx) / len(inputs))

        # prepare batch
        Sx_batch = inputs[stidx:stidx + params.batch_size]
        # model forward
        with torch.no_grad():
<<<<<<< HEAD
            pred_outputs = model(Sx_batch, Sx_batch, next_x_batch=None)
=======
            other_args = {'next_x_batch': []} if params.emb2emb_additive_noise else {}
            pred_outputs = model(Sx_batch, Sx_batch, **other_args)
>>>>>>> 7d881814
        ground_truth = refs[stidx:stidx + params.batch_size]
        try:
            rouges.append(calculate_rouge_metrics(pred_outputs, ground_truth)['rouge-l'])
        except ValueError as e:
            print(e)
            print("======= Exception for batch rouge calculation ========")
            print(pred_outputs, ground_truth)
    pred_outputs = pred_outputs[-params.max_prints:]
    num_prints = min(params.max_prints, len(Sx_batch))
    for i in range(num_prints, 0, -1):
        pretty_print_prediction(inputs[-i], refs[-i], pred_outputs[-i])

    df = pd.DataFrame(rouges)
    return dict((df.sum() * params.batch_size) / len(inputs))


def calculate_rouge_metrics(model_outputs, reference, metrics=["rouge-1", "rouge-2", "rouge-3", "rouge-l"], avg=True):
    rouge = Rouge(metrics=metrics)
    return rouge.get_scores(ignore_empty=True, hyps=model_outputs, refs=reference, avg=avg)


def evaluate_wiki(model, mode="valid", params=None):
    sari, predictions = evaluate_sari(model, mode, params)
    b_acc = eval_binary_accuracy(model, predictions, mode, params)

    reference_sentences, norm_sentences, _ = _load_wikilarge_references(mode)
    bleu = evaluate_bleu(model, norm_sentences, reference_sentences, params.batch_size,
                         max_prints=0, return_predictions=False, predictions=predictions)
    if params.eval_self_bleu:
        self_bleu = evaluate_bleu(model, norm_sentences, [
            [n] for n in norm_sentences], params.batch_size, max_prints=0, return_predictions=False,
                                  predictions=predictions)
    else:
        self_bleu = -1.

    _save_to_csv(params, b_acc=b_acc, sari=sari,
                 bleu=bleu, self_bleu=self_bleu)
    params.current_epoch = params.current_epoch + 1

    return sari, sari, b_acc


def _load_wikilarge_references(mode):
    if mode == "valid":
        base_path = "./data/simplification/valid/"
    elif mode == "test":
        base_path = "./data/simplification/test/"

    norm_sentences = read_all(join(base_path, "norm"))
    simp_sentences = read_all(join(base_path, "simp"))

    reference_sentences_sep = [
        read_all(join(base_path, "turk" + str(i))) for i in range(8)]
    reference_sentences = []
    for i in range(len(reference_sentences_sep[0])):
        reference_sentences.append(
            [reference_sentences_sep[j][i] for j in range(8)])

    return reference_sentences, norm_sentences, simp_sentences


def evaluate_sari(model, mode="valid", params=None):
    batch_size = params.batch_size

    model.eval()

    reference_sentences, norm_sentences, simp_sentences = _load_wikilarge_references(
        mode)

    pred_simple_sentences = []
    for stidx in range(0, len(norm_sentences), batch_size):
        # prepare batch
        Sx_batch = norm_sentences[stidx:stidx + batch_size]
        Sy_batch = simp_sentences[stidx:stidx + batch_size]
        # model forward
        with torch.no_grad():
            pred_simple_sentences.extend(model(Sx_batch, Sy_batch))

    copy_baseline = _calc_sari(
        norm_sentences, norm_sentences, reference_sentences, params)
    obtained_scores = _calc_sari(
        norm_sentences, pred_simple_sentences, reference_sentences, params)
    print("Text Simplification Copy-Baseline:", copy_baseline)
    return obtained_scores, pred_simple_sentences


def _calc_sari(norm_sentences, pred_simple_sentences, reference_sentences, params):
    sari_scores = []
    for i, (n, s, rs) in enumerate(zip(norm_sentences, pred_simple_sentences, reference_sentences)):

        sari_scores.append(SARIsent(n, s, rs))
        if params.print_outputs and i < params.max_prints:
            pretty_print_prediction(n, rs[0], s)

    return np.array(sari_scores).mean()


def _get_data_pairs(params):
    """
    The dataset is assumed to be given as a directory containing
    the files 's1' (input sequence) and 's2' (output sequence) for each of the
    data splits, i.e. 's1.train', 's1.dev', 's1.test', and 's2.train', 's2.dev',
    's2.test'.
    Each file contains one text per line.
    """
    dataset_path = params.dataset_path

    endings = ["train", "dev", "test"]
    data_dict = {e: {} for e in endings}
    for ending in endings:
        s1 = read_file(join(dataset_path, "s1." + ending), params)
        s2 = read_file(join(dataset_path, "s2." + ending), params)
        data_dict[ending]["Sx"] = s1 if not params.invert_style else s2
        data_dict[ending]["Sy"] = s2 if not params.invert_style else s1
    return data_dict["train"], data_dict["dev"], data_dict["test"]


def pretty_print_prediction(input_text, gold_output, predicted_output):
    print("\n\n\n")
    print("Input: ", input_text)
    print("Output: ", predicted_output)
    print("Gold: ", gold_output)<|MERGE_RESOLUTION|>--- conflicted
+++ resolved
@@ -272,12 +272,8 @@
         Sx_batch = inputs[stidx:stidx + params.batch_size]
         # model forward
         with torch.no_grad():
-<<<<<<< HEAD
-            pred_outputs = model(Sx_batch, Sx_batch, next_x_batch=None)
-=======
             other_args = {'next_x_batch': []} if params.emb2emb_additive_noise else {}
             pred_outputs = model(Sx_batch, Sx_batch, **other_args)
->>>>>>> 7d881814
         ground_truth = refs[stidx:stidx + params.batch_size]
         try:
             rouges.append(calculate_rouge_metrics(pred_outputs, ground_truth)['rouge-l'])
